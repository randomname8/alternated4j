--- conflicted
+++ resolved
@@ -18,98 +18,17 @@
 
 import discord4j.common.json.payload.GatewayPayload;
 import discord4j.common.json.payload.PayloadData;
-<<<<<<< HEAD
-import reactor.core.publisher.FluxSink;
-
-import java.util.concurrent.atomic.AtomicInteger;
-import java.util.concurrent.atomic.AtomicReference;
-=======
 
 import javax.annotation.Nullable;
->>>>>>> a02c2c04
 
 /**
- * Represents gateway payload data enriched with context for processing through a {@link discord4j.gateway.PayloadHandler} defined under
- * {@link discord4j.gateway.PayloadHandlers}
+ * Represents gateway payload data enriched with context for processing through a
+ * {@link discord4j.gateway.PayloadHandler} defined under {@link discord4j.gateway.PayloadHandlers}
  *
  * @param <T> the type of the {@link discord4j.common.json.payload.PayloadData}
  */
 public class PayloadContext<T extends PayloadData> {
 
-<<<<<<< HEAD
-  private final GatewayPayload<T> payload;
-  private final FluxSink<GatewayEvent<?>> dispatch;
-  private final FluxSink<GatewayPayload<?>> sender;
-  private final AtomicInteger lastSequence;
-  private final AtomicReference<String> sessionId;
-  private final ResettableInterval heartbeat;
-  private final String token;
-  private final DiscordWebSocketHandler handler;
-
-  private PayloadContext(GatewayPayload<T> payload, FluxSink<GatewayEvent<?>> dispatch, FluxSink<GatewayPayload<?>> sender,
-    AtomicInteger lastSequence, AtomicReference<String> sessionId,
-    ResettableInterval heartbeat, String token, DiscordWebSocketHandler handler) {
-    this.payload = payload;
-    this.dispatch = dispatch;
-    this.sender = sender;
-    this.lastSequence = lastSequence;
-    this.sessionId = sessionId;
-    this.heartbeat = heartbeat;
-    this.token = token;
-    this.handler = handler;
-  }
-
-  public GatewayPayload<T> getPayload() {
-    return payload;
-  }
-
-  public T getData() {
-    return payload.getData();
-  }
-
-  public FluxSink<GatewayEvent<?>> getDispatch() {
-    return dispatch;
-  }
-
-  public FluxSink<GatewayPayload<?>> getSender() {
-    return sender;
-  }
-
-  public AtomicInteger getLastSequence() {
-    return lastSequence;
-  }
-
-  public AtomicReference<String> getSessionId() {
-    return sessionId;
-  }
-
-  public ResettableInterval getHeartbeat() {
-    return heartbeat;
-  }
-
-  public String getToken() {
-    return token;
-  }
-
-  public DiscordWebSocketHandler getHandler() {
-    return handler;
-  }
-
-  public static class Builder {
-
-    private GatewayPayload<?> payload;
-    private FluxSink<GatewayEvent<?>> dispatch;
-    private FluxSink<GatewayPayload<?>> sender;
-    private AtomicInteger lastSequence;
-    private AtomicReference<String> sessionId;
-    private ResettableInterval heartbeat;
-    private String token;
-    private DiscordWebSocketHandler handler;
-
-    public Builder setPayload(GatewayPayload<?> payload) {
-      this.payload = payload;
-      return this;
-=======
     private final GatewayPayload<T> payload;
     private final DiscordWebSocketHandler handler;
     private final GatewayClient client;
@@ -118,55 +37,22 @@
         this.payload = payload;
         this.handler = handler;
         this.client = client;
->>>>>>> a02c2c04
     }
 
-    public Builder setDispatch(FluxSink<GatewayEvent<?>> dispatch) {
-      this.dispatch = dispatch;
-      return this;
+    public GatewayPayload<T> getPayload() {
+        return payload;
     }
 
-    public Builder setSender(FluxSink<GatewayPayload<?>> sender) {
-      this.sender = sender;
-      return this;
+    @Nullable
+    public T getData() {
+        return payload.getData();
     }
 
-<<<<<<< HEAD
-    public Builder setLastSequence(AtomicInteger lastSequence) {
-      this.lastSequence = lastSequence;
-      return this;
-    }
-
-    public Builder setSessionId(AtomicReference<String> sessionId) {
-      this.sessionId = sessionId;
-      return this;
-    }
-
-    public Builder setHeartbeat(ResettableInterval heartbeat) {
-      this.heartbeat = heartbeat;
-      return this;
-    }
-
-    public Builder setToken(String token) {
-      this.token = token;
-      return this;
-    }
-
-    public Builder setHandler(DiscordWebSocketHandler handler) {
-      this.handler = handler;
-      return this;
-    }
-
-    public PayloadContext build() {
-      return new PayloadContext<>(payload, dispatch, sender, lastSequence, sessionId, heartbeat, token, handler);
-=======
     public DiscordWebSocketHandler getHandler() {
         return handler;
     }
 
     public GatewayClient getClient() {
         return client;
->>>>>>> a02c2c04
     }
-  }
 }