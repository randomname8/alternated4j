--- conflicted
+++ resolved
@@ -69,11 +69,7 @@
             String newSessionId = ((Ready) context.getData()).getSessionId();
             context.getClient().sessionId().set(newSessionId);
         }
-<<<<<<< HEAD
-        context.getDispatch().next(new GatewayEvent<>("", context.getData())); //FIXME: need the event type here!
-=======
-        context.getClient().dispatchSink().next(context.getData());
->>>>>>> a02c2c04
+        context.getClient().dispatchSink().next(new GatewayEvent<>(null, context.getData()));
     }
 
     private static void handleHeartbeat(PayloadContext<Heartbeat> context) {
