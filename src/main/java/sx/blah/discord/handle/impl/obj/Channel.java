--- conflicted
+++ resolved
@@ -168,34 +168,9 @@
 	}
 
 	@Override
-<<<<<<< HEAD
-	public synchronized IMessage getMessageByID(String messageID) {
-		for (IMessage message : messages) {
-			if (message.getID().equalsIgnoreCase(messageID))
-				return message;
-		}
-
-		return null;
-	}
-
-	/**
-	 * CACHES a message to the channel.
-	 *
-	 * @param message The message.
-	 */
-	public synchronized void addMessage(IMessage message) {
-		if (message.getChannel().getID().equalsIgnoreCase(this.getID())) {
-			messages.add(message);
-			Collections.sort(messages, MessageComparator.INSTANCE);
-			if (lastReadMessageID == null)
-				lastReadMessageID = message.getID();
-		}
-	}
-=======
 	public IMessage getMessageByID(String messageID) {
 		if (messages == null)
 			return null;
->>>>>>> bb1800c5
 
 		return messages.get(messageID);
 	}
