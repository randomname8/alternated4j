--- conflicted
+++ resolved
@@ -6,11 +6,7 @@
 
     <groupId>sx.blah</groupId>
     <artifactId>Discord4J</artifactId>
-<<<<<<< HEAD
     <version>2.3.0-SNAPSHOT</version>
-=======
-    <version>2.2.5</version>
->>>>>>> 63044a48
     <description>A Java binding for the unofficial Discord API, forked from https://github.com/nerd/Discord4J. Copyright (c) 2016, Licensed under GNU GPLv2</description>
     <url>https://github.com/austinv11/Discord4J</url>
     <licenses>
@@ -117,16 +113,12 @@
                         <goals>
                             <goal>shade</goal>
                         </goals>
-<<<<<<< HEAD
                         <configuration>
                             <transformers>
                                 <transformer implementation="org.apache.maven.plugins.shade.resource.ManifestResourceTransformer">
                                     <mainClass>sx.blah.discord.Discord4J</mainClass>
                                 </transformer>
                             </transformers>
-                        </configuration>
-=======
-						<configuration>
 							<artifactSet>
 								<excludes>
 									<exclude>org.slf4j:slf4j-simple</exclude>
@@ -134,8 +126,7 @@
 							</artifactSet>
 							<shadedArtifactAttached>true</shadedArtifactAttached>
 							<shadedClassifierName>shaded</shadedClassifierName>
-						</configuration>
->>>>>>> 63044a48
+                        </configuration>
                     </execution>
                 </executions>
             </plugin>
